--- conflicted
+++ resolved
@@ -1,10 +1,4 @@
-<<<<<<< HEAD
-use automerge_protocol::{ActorID, ObjectID, Op, Patch, Request, RequestType};
-=======
-use automerge_protocol::{
-    ActorID, ChangeRequest, ChangeRequestType, ObjectID, OpID, OpRequest, Patch,
-};
->>>>>>> 2567efcc
+use automerge_protocol::{ActorID, ObjectID, Op, OpID, Patch, Request, RequestType};
 
 mod change_context;
 mod error;
@@ -77,15 +71,9 @@
                 // If the actor ID and seq exist then this is patch corresponds
                 // to a local change (i.e it came from Backend::apply_local_change
                 if let (Some(patch_actor), Some(patch_seq)) = (&patch.actor, patch.seq) {
-<<<<<<< HEAD
-                    if self_actor == &ActorID::from_str(patch_actor.as_str())?
-                        && in_flight_requests[0] != patch_seq
-                    {
-                        return Err(AutomergeFrontendError::MismatchedSequenceNumber);
-=======
                     // If this is a local change corresponding to our actor then we
                     // need to match it against in flight requests
-                    if self_actor == &ActorID::from(patch_actor.as_str()) {
+                    if self_actor == &ActorID::from_str(patch_actor.as_str())? {
                         // Check that if the patch is for our actor ID then it is not
                         // out of order
                         if new_in_flight_requests[0] != patch_seq {
@@ -95,7 +83,6 @@
                         // because we transition to reconciled state when that happens
                         let (_, remaining_requests) = new_in_flight_requests.split_first().unwrap();
                         new_in_flight_requests = remaining_requests.iter().copied().collect();
->>>>>>> 2567efcc
                     }
                 }
                 let mut change_ctx = change_context::ChangeContext::new(&mut reconciled_objects);
