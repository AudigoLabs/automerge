## Automerge WASM Low Level Interface

<<<<<<< HEAD
This is a low level automerge library written in rust exporting a javascript API via WASM. This low level api is the underpinning to the `automerge-js` library that reimplements the Automerge API via these low level functions.
=======
This package is a low level interface to the [automerge rust](https://github.com/automerge/automerge-rs/tree/experiment) CRDT.  The api is intended to be as "close to the metal" as possible with only a few ease of use accommodations.  This library is used as the underpinnings for the [Automerge JS wrapper](https://github.com/automerge/automerge-rs/tree/experiment/automerge-js) and can be used as is or as a basis for another higher level expression of a CRDT.

All example code can be found in `test/readme.ts`

### Why CRDT?

CRDT stands for Conflict Free Replicated Data Type.  It is a data structure that offers eventual consistency where multiple actors can write to the document independently and then these edits can be automatically merged together into a coherent document that, as much as possible, preserves the intent of the different writers.  This allows for novel masterless application design where different components need not have a central coordinating server when altering application state.

### Terminology

The term Actor, Object Id and Heads are used through this documentation.  Detailed explanations are in the glossary at the end of this readme.  But the most basic definition would be...

An Actor is a unique id that distinguishes a single writer to a document.  It can be any hex string.

An Object id uniquely identifies a Map, List or Text object within a document.  It can be treated as an opaque string and can be used across documents.  This id comes as a string in the form of `{number}@{actor}` - so `"10@aabbcc"` for example.  The string `"_root"` or `"/"` can also be used to refer to the document root.  These strings are durable and can be used on any descendant or copy of the document that generated them.

Heads refers to a set of hashes that uniquely identifies a point in time in a document's history.  Heads are useful for comparing documents state or retrieving past states from the document.

### Using the Library and Creating a Document

This is a rust/wasm package and will work in a node or web environment.  Node is able to load wasm synchronously but a web environment is not.  The default import of the package is a function that returns a promise that resolves once the wasm is loaded.

This creates a document in node.  The memory allocated is handled by wasm and isn't managed by the javascript garbage collector and thus needs to be manually freed.

```javascript
  import { create } from "automerge-wasm"

  let doc = create()

  doc.free()
```

While this will work in both node and in a web context

```javascript
  import init, { create } from "automerge-wasm"

  init().then(_ => {
    let doc = create()
    doc.free()
  })

```

The examples below will assume a node context for brevity.

### Automerge Scalar Types

Automerge has many scalar types.  Methods like `put()` and `insert()` take an optional data type parameter.  Normally the type can be inferred but in some cases, such as telling the difference between int, uint and a counter, it cannot.

These are puts without a data type

```javascript
  import { create } from "automerge-wasm"

  let doc = create()
  doc.put("/", "prop1", 100)  // int
  doc.put("/", "prop2", 3.14) // f64
  doc.put("/", "prop3", "hello world")
  doc.put("/", "prop4", new Date())
  doc.put("/", "prop5", new Uint8Array([1,2,3]))
  doc.put("/", "prop6", true)
  doc.put("/", "prop7", null)
  doc.free()
```

Put's with a data type and examples of all the supported data types.

While int vs uint vs f64 matters little in javascript, Automerge is a cross platform library where these distinctions matter.

```javascript
  import { create } from "automerge-wasm"

  let doc = create()
  doc.put("/", "prop1", 100, "int")
  doc.put("/", "prop2", 100, "uint")
  doc.put("/", "prop3", 100.5, "f64")
  doc.put("/", "prop4", 100, "counter")
  doc.put("/", "prop5", 1647531707301, "timestamp")
  doc.put("/", "prop6", new Date(), "timestamp")
  doc.put("/", "prop7", "hello world", "str")
  doc.put("/", "prop8", new Uint8Array([1,2,3]), "bytes")
  doc.put("/", "prop9", true, "boolean")
  doc.put("/", "prop10", null, "null")
  doc.free()
```

### Automerge Object Types

Automerge WASM supports 3 object types.  Maps, lists, and text.  Maps are key value stores where the values can be any scalar type or any object type.  Lists are numerically indexed sets of data that can hold any scalar or any object type.

```javascript
  import { create } from "automerge-wasm"

  let doc = create()

  // you can create an object by passing in the inital state - if blank pass in `{}`
  // the return value is the Object Id
  // these functions all return an object id

  let config = doc.putObject("/", "config", { align: "left", archived: false, cycles: [10, 19, 21] })
  let token = doc.putObject("/", "tokens", {})

  // lists can be made with javascript arrays

  let birds = doc.putObject("/", "birds", ["bluejay", "penguin", "puffin"])
  let bots = doc.putObject("/", "bots", [])

  // text is initialized with a string

  let notes = doc.putObject("/", "notes", "Hello world!")

  doc.free()
```

You can access objects by passing the object id as the first parameter for a call.

```javascript
  import { create } from "automerge-wasm"

  let doc = create()

  let config = doc.putObject("/", "config", { align: "left", archived: false, cycles: [10, 19, 21] })

  doc.put(config, "align", "right")

  // Anywhere Object Ids are being used a path can also be used.
  // The following two statements are equivalent:

  // get the id then use it

  let id = doc.get("/", "config")
  if (id && id[0] === 'map') {
    doc.put(id[1], "align", "right")
  }

  // use a path instead

  doc.put("/config", "align", "right")

  doc.free()
```

Using the id directly is always faster (as it prevents the path to id conversion internally) so it is preferred for performance critical code.

### Maps

Maps are key/value stores.  The root object is always a map.  The keys are always strings.  The values can be any scalar type or any object.

```javascript
    let doc = create()
    let mymap = doc.putObject("_root", "mymap", { foo: "bar"})
                              // make a new map with the foo key

    doc.put(mymap, "bytes", new Uint8Array([1,2,3]))
                              // assign a byte array to key `bytes` of the mymap object

    let submap = doc.putObject(mymap, "sub", {})
                              // make a new empty object and assign it to the key `sub` of mymap

    doc.keys(mymap)           // returns ["bytes","foo","sub"]
    doc.materialize("_root")  // returns { mymap: { bytes: new Uint8Array([1,2,3]), foo: "bar", sub: {}}}
    doc.free()
```

### Lists

Lists are index addressable sets of values.  These values can be any scalar or object type.  You can manipulate lists with `insert()`, `put()`, `insertObject()`, `pubObject()`, `push()`, `pushObject()`, `splice()`, and `delete()`.

```javascript
    let doc = create()
    let items = doc.putObject("_root", "items", [10,"box"])
                                                  // init a new list with two elements
    doc.push(items, true)                         // push `true` to the end of the list
    doc.putObject(items, 0, { hello: "world" })  // overwrite the value 10 with an object with a key and value
    doc.delete(items, 1)                             // delete "box"
    doc.splice(items, 2, 0, ["bag", "brick"])     // splice in "bag" and "brick" at position 2
    doc.insert(items, 0, "bat")                   // insert "bat" to the beginning of the list
    doc.insertObject(items, 1, [1,2])             // insert a list with 2 values at pos 1

    doc.materialize(items)                        // returns [ "bat", [1,2], { hello : "world" }, true, "bag", "brick"]
    doc.length(items)                             // returns 6
    doc.free()
```

### Text

Text is a specialized list type intended for modifying a text document.  The primary way to interact with a text document is via the `splice()` method. Spliced strings will be indexable by character (important to note for platforms that index by graphmeme cluster).  Non text can be inserted into a text document and will be represented with the unicode object replacement character.

```javascript
    let doc = create("aaaaaa")
    let notes = doc.putObject("_root", "notes", "Hello world")
    doc.splice(notes, 6, 5, "everyone")

    doc.text(notes)      // returns "Hello everyone"

    let obj = doc.insertObject(notes, 6, { hi: "there" })

    doc.text(notes)       // returns "Hello \ufffceveryone"
    doc.get(notes, 6)   // returns ["map", obj]
    doc.get(obj, "hi") // returns ["str", "there"]
    doc.free()
```

### Tables

Automerge's Table type is currently not implemented.

### Querying Data

When querying maps use the `get()` method with the object in question and the property to query.  This method returns a tuple with the data type and the data.  The `keys()` method will return all the keys on the object.  If you are interested in conflicted values from a merge use `getAll()` instead which returns an array of values instead of just the winner.

```javascript
    let doc1 = create("aabbcc")
    doc1.put("_root", "key1", "val1")
    let key2 = doc1.putObject("_root", "key2", [])

    doc1.get("_root", "key1") // returns ["str", "val1"]
    doc1.get("_root", "key2") // returns ["list", "2@aabbcc"]
    doc1.keys("_root")          // returns ["key1", "key2"]

    let doc2 = doc1.fork("ffaaff")

    // put a value concurrently
    doc1.put("_root","key3","doc1val")
    doc2.put("_root","key3","doc2val")

    doc1.merge(doc2)

    doc1.get("_root","key3")   // returns ["str", "doc2val"]
    doc1.getAll("_root","key3")  // returns [[ "str", "doc1val"], ["str", "doc2val"]]
    doc1.free(); doc2.free()
```

### Counters

Counters are 64 bit ints that support the increment operation.  Frequently different actors will want to increment or decrement a number and have all these coalesse into a merged value.

```javascript
    let doc1 = create("aaaaaa")
    doc1.put("_root", "number", 0)
    doc1.put("_root", "total", 0, "counter")

    let doc2 = doc1.fork("bbbbbb")
    doc2.put("_root", "number", 10)
    doc2.increment("_root", "total", 11)

    doc1.put("_root", "number", 20)
    doc1.increment("_root", "total", 22)

    doc1.merge(doc2)

    doc1.materialize("_root")  // returns { number: 10, total: 33 }

    doc1.free(); doc2.free()
```

### Transactions

Generally speaking you don't need to think about transactions when using Automerge.  Normal edits queue up into an in-progress transaction.  You can query the number of ops in the current transaction with `pendingOps()`.  The transaction will commit automatically on certains calls such as `save()`, `saveIncremental()`, `fork()`, `merge()`, `getHeads()`, `applyChanges()`, `generateSyncMessage()`, and `receiveSyncMessage()`.  When the transaction commits the heads of the document change.  If you want to roll back all the in progress ops you can call `doc.rollback()`.  If you want to manually commit a transaction in progress you can call `doc.commit()` with an optional commit message and timestamp.

```javascript
    let doc = create()

    doc.put("_root", "key", "val1")

    doc.get("_root", "key")        // returns ["str","val1"]
    doc.pendingOps()                 // returns 1

    doc.rollback()

    doc.get("_root", "key")        // returns null
    doc.pendingOps()                 // returns 0

    doc.put("_root", "key", "val2")

    doc.pendingOps()                 // returns 1

    doc.commit("test commit 1")

    doc.get("_root", "key")        // returns ["str","val2"]
    doc.pendingOps()                 // returns 0

    doc.free()
```

### Viewing Old Versions of the Document

All query functions can take an optional argument of `heads` which allow you to query a prior document state. Heads are a set of change hashes that uniquely identify a point in the document history.  The `getHeads()` method can retrieve these at any point.

```javascript
    let doc = create()

    doc.put("_root", "key", "val1")
    let heads1 = doc.getHeads()

    doc.put("_root", "key", "val2")
    let heads2 = doc.getHeads()

    doc.put("_root", "key", "val3")

    doc.get("_root","key")          // returns ["str","val3"]
    doc.get("_root","key",heads2)   // returns ["str","val2"]
    doc.get("_root","key",heads1)   // returns ["str","val1"]
    doc.get("_root","key",[])       // returns null

    doc.free()
```

This works for `get()`, `getAll()`, `keys()`, `length()`, `text()`, and `materialize()`

Queries of old document states are not indexed internally and will be slower than normal access.  If you need a fast indexed version of a document at a previous point in time you can create one with `doc.forkAt(heads, actor?)`

### Forking and Merging

You can `fork()` a document which makes an exact copy of it.  This assigns a new actor so changes made to the fork can be merged back in with the original.  The `forkAt()` takes a Heads, allowing you to fork off a document from a previous point in its history.  These documents allocate new memory in WASM and need to be freed.

The `merge()` command applies all changes in the argument doc into the calling doc.  Therefore if doc a has 1000 changes that doc b lacks and doc b has only 10 changes that doc a lacks, `a.merge(b)` will be much faster than `b.merge(a)`.

```javascript
    let doc1 = create()
    doc1.put("_root", "key1", "val1")

    let doc2 = doc1.fork()

    doc1.put("_root", "key2", "val2")
    doc2.put("_root", "key3", "val3")

    doc1.merge(doc2)

    doc1.materialize("_root")       // returns { key1: "val1", key2: "val2", key3: "val3" }
    doc2.materialize("_root")       // returns { key1: "val1", key3: "val3" }

    doc1.free(); doc2.free()
```

Note that calling `a.merge(a)` will produce an unrecoverable error from the wasm-bindgen layer which (as of this writing) there is no workaround for.

### Saving and Loading

Calling `save()` converts the document to a compressed `Uint8Array()` that can be saved to durable storage.  This format uses a columnar storage format that compresses away most of the Automerge metadata needed to manage the CRDT state, but does include all of the change history.

If you wish to incrementally update a saved Automerge doc you can call `saveIncremental()` to get a `Uint8Array()` of bytes that can be appended to the file with all the new changes(). Note that the `saveIncremental()` bytes are not as compressed as the whole document save as each chunk has metadata information needed to parse it.  It may make sense to periodically perform a new `save()` to get the smallest possible file footprint.

The `load()` function takes a `Uint8Array()` of bytes produced in this way and constitutes a new document.  The `loadIncremental()` method is available if you wish to consume the result of a `saveIncremental()` with an already instanciated document.

```javascript
  import { create, load } from "automerge-wasm"

  let doc1 = create()

  doc1.put("_root", "key1", "value1")

  let save1 = doc1.save()

  let doc2 = load(save1)

  doc2.materialize("_root")  // returns { key1: "value1" }

  doc1.put("_root", "key2", "value2")

  let saveIncremental = doc1.saveIncremental()

  let save2 = doc1.save()

  let save3 = new Uint8Array([... save1, ... saveIncremental])

  // save2 has fewer bytes than save3 but contains the same ops

  doc2.loadIncremental(saveIncremental)

  let doc3 = load(save2)

  let doc4 = load(save3)

  doc1.materialize("_root")  // returns { key1: "value1", key2: "value2" }
  doc2.materialize("_root")  // returns { key1: "value1", key2: "value2" }
  doc3.materialize("_root")  // returns { key1: "value1", key2: "value2" }
  doc4.materialize("_root")  // returns { key1: "value1", key2: "value2" }

  doc1.free(); doc2.free(); doc3.free(); doc4.free()
```

One interesting feature of automerge binary saves is that they can be concatenated together in any order and can still be loaded into a coherent merged document.

```javascript
import { load } from "automerge-wasm"
import * as fs from "fs"

let file1 = fs.readFileSync("automerge_save_1");
let file2 = fs.readFileSync("automerge_save_2");

let docA = load(file1).merge(load(file2))
let docB = load(Buffer.concat([ file1, file2 ]))

assert.deepEqual(docA.materialize("/"), docB.materialize("/"))
assert.equal(docA.save(), docB.save())
```

### Syncing

When syncing a document the `generateSyncMessage()` and `receiveSyncMessage()` methods will produce and consume sync messages.  A sync state object will need to be managed for the duration of the connection (created by the function `initSyncState()` and can be serialized to a Uint8Array() to preserve sync state with the `encodeSyncState()` and `decodeSyncState()` functions.

A very simple sync implementation might look like this.

```javascript
  import { encodeSyncState, decodeSyncState, initSyncState } from "automerge-wasm"

  let states = {}

  function receiveMessageFromPeer(doc, peer_id, message) {
      let syncState = states[peer_id]
      doc.receiveMessage(syncState, message)
      let reply = doc.generateSyncMessage(syncState)
      if (reply) {
          sendMessage(peer_id, reply)
      }
  }

  function notifyPeerAboutUpdates(doc, peer_id) {
      let syncState = states[peer_id]
      let message = doc.generateSyncMessage(syncState)
      if (message) {
          sendMessage(peer_id, message)
      }
  }

  function onDisconnect(peer_id) {
      let state = states[peer_id]
      if (state) {
        saveSyncToStorage(peer_id, encodeSyncState(state))
      }
      delete states[peer_id]
  }

  function onConnect(peer_id) {
      let state = loadSyncFromStorage(peer_id)
      if (state) {
        states[peer_id] = decodeSyncState(state)
      } else {
        states[peer_id] = initSyncState()
      }
  }
```

### Glossary: Actors

Some basic concepts you will need to know to better understand the api are Actors and Object Ids.

Actors are ids that need to be unique to each process writing to a document.  This is normally one actor per device.  Or for a web app one actor per tab per browser would be needed.  It can be a uuid, or a public key, or a certificate, as your application demands.  All that matters is that its bytes are unique.  Actors are always expressed in this api as a hex string.

Methods that create new documents will generate random actors automatically - if you wish to supply your own it is always taken as an optional argument.  This is true for the following functions.

```javascript
  import { create, load } from "automerge-wasm"

  let doc1 = create()  // random actorid
  let doc2 = create("aabbccdd")
  let doc3 = doc1.fork()  // random actorid
  let doc4 = doc2.fork("ccdd0011")
  let doc5 = load(doc3.save()) // random actorid
  let doc6 = load(doc4.save(), "00aabb11")

  let actor = doc1.getActor()

  doc1.free(); doc2.free(); doc3.free(); doc4.free(); doc5.free(); doc6.free()
```

### Glossary: Object Id's

Object Ids uniquely identify an object within a document.  They are represented as strings in the format of `{counter}@{actor}`.  The root object is a special case and can be referred to as `_root`.  The counter is an ever increasing integer, starting at 1, that is always one higher than the highest counter seen in the document thus far.  Object Id's do not change when the object is modified but they do if it is overwritten with a new object.

```javascript
  let doc = create("aabbcc")
  let o1 = doc.putObject("_root", "o1", {})
  let o2 = doc.putObject("_root", "o2", {})
  doc.put(o1, "hello", "world")

  assert.deepEqual(doc.materialize("_root"), { "o1": { hello: "world" }, "o2": {} })
  assert.equal(o1, "1@aabbcc")
  assert.equal(o2, "2@aabbcc")

  let o1v2 = doc.putObject("_root", "o1", {})

  doc.put(o1, "a", "b")    // modifying an overwritten object - does nothing
  doc.put(o1v2, "x", "y")  // modifying the new "o1" object

  assert.deepEqual(doc.materialize("_root"), { "o1": { x: "y" }, "o2": {} })

  doc.free()
```
>>>>>>> d1407480
<|MERGE_RESOLUTION|>--- conflicted
+++ resolved
@@ -1,8 +1,5 @@
 ## Automerge WASM Low Level Interface
 
-<<<<<<< HEAD
-This is a low level automerge library written in rust exporting a javascript API via WASM. This low level api is the underpinning to the `automerge-js` library that reimplements the Automerge API via these low level functions.
-=======
 This package is a low level interface to the [automerge rust](https://github.com/automerge/automerge-rs/tree/experiment) CRDT.  The api is intended to be as "close to the metal" as possible with only a few ease of use accommodations.  This library is used as the underpinnings for the [Automerge JS wrapper](https://github.com/automerge/automerge-rs/tree/experiment/automerge-js) and can be used as is or as a basis for another higher level expression of a CRDT.
 
 All example code can be found in `test/readme.ts`
@@ -494,4 +491,3 @@
 
   doc.free()
 ```
->>>>>>> d1407480
