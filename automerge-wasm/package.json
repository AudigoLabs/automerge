--- conflicted
+++ resolved
@@ -6,13 +6,9 @@
   ],
   "name": "automerge-wasm-pack",
   "description": "wasm-bindgen bindings to the automerge rust implementation",
-<<<<<<< HEAD
   "version": "0.0.27",
-=======
   "homepage": "https://github.com/automerge/automerge-rs/tree/main/automerge-wasm",
   "repository": "github:automerge/automerge-rs",
-  "version": "0.1.2",
->>>>>>> c43dc184
   "license": "MIT",
   "files": [
     "README.md",
@@ -30,18 +26,10 @@
   "module": "./web/index.js",
   "main": "./nodejs/index.js",
   "scripts": {
-<<<<<<< HEAD
-    "build": "rimraf ./node && wasm-pack build --target nodejs --dev --out-name bindgen -d node && cp node-index.js node/index.js",
-    "release-w": "rimraf ./web && wasm-pack build --target web --release --out-name bindgen -d web && cp web-index.js web/index.js",
-    "release-n": "rimraf ./node && wasm-pack build --target nodejs --release --out-name bindgen -d node && cp node-index.js node/index.js",
-    "release": "yarn release-w && yarn release-n",
-    "opt": "wasm-opt -Oz ./node/index_bg.wasm -o tmp.wasm && mv tmp.wasm ./node/index_bg.wasm",
-=======
     "build": "cross-env PROFILE=dev TARGET=nodejs yarn target",
     "release": "cross-env PROFILE=release yarn buildall",
     "buildall": "cross-env TARGET=nodejs yarn target && cross-env TARGET=web yarn target",
     "target": "rimraf ./$TARGET && wasm-pack build --target $TARGET --$PROFILE --out-name bindgen -d $TARGET && cp $TARGET-index.js $TARGET/index.js",
->>>>>>> c43dc184
     "test": "ts-mocha -p tsconfig.json --type-check --bail --full-trace test/*.ts"
   },
   "dependencies": {},
