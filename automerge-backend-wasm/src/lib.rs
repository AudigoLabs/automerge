use automerge_backend::{ActorID, AutomergeError, Backend, Change, Clock};
use js_sys::Array;
use serde_wasm_bindgen::{from_value, to_value};
use wasm_bindgen::prelude::*;

#[cfg(feature = "wee_alloc")]
#[global_allocator]
static ALLOC: wee_alloc::WeeAlloc = wee_alloc::WeeAlloc::INIT;

#[wasm_bindgen]
extern "C" {
    #[wasm_bindgen(js_namespace = console)]
    fn log(s: &str);
}

#[wasm_bindgen]
#[derive(PartialEq, Debug, Clone)]
pub struct State {
    backend: Backend,
}

<<<<<<< HEAD
#[wasm_bindgen(js_name = applyChange)]
pub fn apply_changes(mut state: State, changes: JsValue) -> Result<Array, JsValue> {
    let c: Vec<Change> = from_value(changes)?;
    let patch = state
        .backend
        .apply_changes(c)
        .map_err(automerge_error_to_js)?;
    let ret = Array::new();
    ret.push(&state.into());
    ret.push(&to_value(&patch)?);
    Ok(ret)
=======
#[wasm_bindgen(js_name = applyChanges)]
pub fn apply_changes(mut state: State, changes: JsValue) -> Result<Array,JsValue> {
  let c: Vec<Change> = from_value(changes)?;
  let patch = state.backend.apply_changes(c);
  let ret = Array::new();
  ret.push(&state.into());
  ret.push(&to_value(&patch)?);
  Ok(ret)
>>>>>>> ac5e02e6
}

#[wasm_bindgen(js_name = applyLocalChange)]
pub fn apply_local_change(mut state: State, change: JsValue) -> Result<Array, JsValue> {
    let c: Change = from_value(change)?;
    let patch = state
        .backend
        .apply_local_change(c)
        .map_err(automerge_error_to_js)?;
    let ret = Array::new();
    ret.push(&state.into());
    ret.push(&to_value(&patch)?);
    Ok(ret)
}

#[wasm_bindgen(js_name = getPatch)]
pub fn get_patch(state: &State) -> Result<JsValue, JsValue> {
    let patch = state.backend.get_patch();
    Ok(to_value(&patch)?)
}

#[wasm_bindgen(js_name = getChanges)]
pub fn get_changes(state: &State) -> Result<JsValue, JsValue> {
    let changes = state.backend.get_changes();
    Ok(to_value(&changes)?)
}

<<<<<<< HEAD
#[wasm_bindgen(js_name = getChangesForActorId)]
pub fn get_changes_for_actorid(state: &State, actorid: JsValue) -> Result<JsValue, JsValue> {
    let a: ActorID = from_value(actorid)?;
    let changes = state.backend.get_changes_for_actor_id(a);
    Ok(to_value(&changes)?)
=======
#[wasm_bindgen(js_name = getChangesForActor)]
pub fn get_changes_for_actorid(state: &State, actorid: JsValue) -> Result<JsValue,JsValue> {
  let a: ActorID = from_value(actorid)?;
  let changes = state.backend.get_changes_for_actor_id(a);
  Ok(to_value(&changes)?)
>>>>>>> ac5e02e6
}

#[wasm_bindgen(js_name = getMissingChanges)]
pub fn get_missing_changes(state: &State, clock: JsValue) -> Result<JsValue, JsValue> {
    let c: Clock = from_value(clock)?;
    let changes = state.backend.get_missing_changes(c);
    Ok(to_value(&changes)?)
}

#[wasm_bindgen(js_name = getMissingDeps)]
pub fn get_missing_deps(state: &State) -> Result<JsValue, JsValue> {
    let clock = state.backend.get_missing_deps();
    Ok(to_value(&clock)?)
}

#[wasm_bindgen]
pub fn merge(state: &mut State, remote: State) -> Result<JsValue, JsValue> {
    let patch = state
        .backend
        .merge(&remote.backend)
        .map_err(automerge_error_to_js)?;
    Ok(to_value(&patch)?)
}

#[wasm_bindgen]
pub fn init() -> State {
    State {
        backend: Backend::init(),
    }
}

fn automerge_error_to_js(err: AutomergeError) -> JsValue {
    JsValue::from(std::format!("Automerge error: {}", err))
}<|MERGE_RESOLUTION|>--- conflicted
+++ resolved
@@ -19,7 +19,6 @@
     backend: Backend,
 }
 
-<<<<<<< HEAD
 #[wasm_bindgen(js_name = applyChange)]
 pub fn apply_changes(mut state: State, changes: JsValue) -> Result<Array, JsValue> {
     let c: Vec<Change> = from_value(changes)?;
@@ -31,16 +30,6 @@
     ret.push(&state.into());
     ret.push(&to_value(&patch)?);
     Ok(ret)
-=======
-#[wasm_bindgen(js_name = applyChanges)]
-pub fn apply_changes(mut state: State, changes: JsValue) -> Result<Array,JsValue> {
-  let c: Vec<Change> = from_value(changes)?;
-  let patch = state.backend.apply_changes(c);
-  let ret = Array::new();
-  ret.push(&state.into());
-  ret.push(&to_value(&patch)?);
-  Ok(ret)
->>>>>>> ac5e02e6
 }
 
 #[wasm_bindgen(js_name = applyLocalChange)]
@@ -68,19 +57,11 @@
     Ok(to_value(&changes)?)
 }
 
-<<<<<<< HEAD
-#[wasm_bindgen(js_name = getChangesForActorId)]
+#[wasm_bindgen(js_name = getChangesForActor)]
 pub fn get_changes_for_actorid(state: &State, actorid: JsValue) -> Result<JsValue, JsValue> {
     let a: ActorID = from_value(actorid)?;
     let changes = state.backend.get_changes_for_actor_id(a);
     Ok(to_value(&changes)?)
-=======
-#[wasm_bindgen(js_name = getChangesForActor)]
-pub fn get_changes_for_actorid(state: &State, actorid: JsValue) -> Result<JsValue,JsValue> {
-  let a: ActorID = from_value(actorid)?;
-  let changes = state.backend.get_changes_for_actor_id(a);
-  Ok(to_value(&changes)?)
->>>>>>> ac5e02e6
 }
 
 #[wasm_bindgen(js_name = getMissingChanges)]
