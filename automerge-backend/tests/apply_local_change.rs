extern crate automerge_backend;
use automerge_backend::{Backend, UnencodedChange};
use automerge_backend::{OpType, Operation};
use automerge_protocol as protocol;
use automerge_protocol::{
    ActorID, ChangeHash, DataType, Diff, DiffEdit, ElementID, MapDiff, MapType, ObjType, ObjectID,
    Op, Patch, Request, RequestType, SeqDiff, SequenceType,
};
use maplit::hashmap;
use std::convert::TryInto;
use std::{collections::HashSet, str::FromStr};

#[test]
fn test_apply_local_change() {
    let actor: ActorID = "eb738e04ef8848ce8b77309b6c7f7e39".try_into().unwrap();
    let change_request = Request {
        actor: actor.clone(),
        seq: 1,
        version: 0,
        message: None,
        undoable: false,
        time: None,
        deps: None,
        ops: Some(vec![Op {
            action: protocol::OpType::Set,
            value: Some("magpie".into()),
            datatype: Some(DataType::Undefined),
            key: "bird".into(),
            obj: ObjectID::Root.to_string(),
            child: None,
            insert: false,
        }]),
        request_type: RequestType::Change,
    };

    let mut backend = Backend::init();
    let patch = backend.apply_local_change(change_request).unwrap();

    let changes = backend.get_changes(&[]);
    let expected_change = UnencodedChange {
        actor_id: actor.clone(),
        seq: 1,
        start_op: 1,
        time: changes[0].time,
        message: None,
        deps: Vec::new(),
        operations: vec![Operation {
            action: OpType::Set("magpie".into()),
            obj: ObjectID::Root,
            key: "bird".into(),
            pred: Vec::new(),
            insert: false,
        }],
    }
    .encode();
    assert_eq!(changes[0], &expected_change);

    let expected_patch = Patch {
        actor: Some(actor.to_string()),
        seq: Some(1),
        version: 1,
        clock: hashmap! {
            actor.to_string() => 1,
        },
        can_undo: false,
        can_redo: false,
        deps: vec![changes[0].hash],
        diffs: Some(Diff::Map(MapDiff {
<<<<<<< HEAD
            object_id: ObjectID::Root.to_string(),
            obj_type: MapType::Map,
=======
            object_id: ObjectID::Root,
            obj_type: ObjType::Map,
>>>>>>> ab71d014
            props: hashmap! {
                "bird".into() => hashmap!{
                    "1@eb738e04ef8848ce8b77309b6c7f7e39".try_into().unwrap() => Diff::Value("magpie".into())
                }
            },
        })),
    };
    assert_eq!(patch, expected_patch);
}

#[test]
fn test_error_on_duplicate_requests() {
    let actor: ActorID = "37704788917a499cb0206fa8519ac4d9".try_into().unwrap();
    let change_request1 = Request {
        actor: actor.clone(),
        seq: 1,
        version: 0,
        message: None,
        undoable: false,
        time: None,
        deps: None,
        ops: Some(vec![Op {
            action: protocol::OpType::Set,
            obj: ObjectID::Root.to_string(),
            key: "bird".into(),
            child: None,
            value: Some("magpie".into()),
            datatype: Some(DataType::Undefined),
            insert: false,
        }]),
        request_type: RequestType::Change,
    };

    let change_request2 = Request {
        actor,
        seq: 2,
        version: 0,
        message: None,
        undoable: false,
        time: None,
        deps: None,
        ops: Some(vec![Op {
            action: protocol::OpType::Set,
            obj: ObjectID::Root.to_string(),
            key: "bird".into(),
            value: Some("jay".into()),
            child: None,
            insert: false,
            datatype: Some(DataType::Undefined),
        }]),
        request_type: RequestType::Change,
    };
    let mut backend = Backend::init();
    backend.apply_local_change(change_request1.clone()).unwrap();
    backend.apply_local_change(change_request2.clone()).unwrap();
    assert!(backend.apply_local_change(change_request1).is_err());
    assert!(backend.apply_local_change(change_request2).is_err());
}

#[test]
fn test_handle_concurrent_frontend_and_backend_changes() {
    let actor: ActorID = "cb55260e9d7e457886a4fc73fd949202".try_into().unwrap();
    let local1 = Request {
        actor: actor.clone(),
        seq: 1,
        version: 0,
        time: None,
        deps: None,
        message: None,
        undoable: false,
        request_type: RequestType::Change,
        ops: Some(vec![Op {
            action: protocol::OpType::Set,
            obj: ObjectID::Root.to_string(),
            key: "bird".into(),
            value: Some("magpie".into()),
            child: None,
            datatype: Some(DataType::Undefined),
            insert: false,
        }]),
    };

    let local2 = Request {
        actor: actor.clone(),
        seq: 2,
        version: 0,
        time: None,
        deps: None,
        message: None,
        request_type: RequestType::Change,
        undoable: false,
        ops: Some(vec![Op {
            action: protocol::OpType::Set,
            obj: ObjectID::Root.to_string(),
            key: "bird".into(),
            value: Some("jay".into()),
            child: None,
            datatype: Some(DataType::Undefined),
            insert: false,
        }]),
    };
    let remote_actor: ActorID = "6d48a01318644eed90455d2cb68ac657".try_into().unwrap();
    let remote1 = UnencodedChange {
        actor_id: remote_actor.clone(),
        seq: 1,
        start_op: 1,
        time: 0,
        deps: Vec::new(),
        message: None,
        operations: vec![Operation {
            action: OpType::Set("goldfish".into()),
            obj: ObjectID::Root,
            key: "fish".into(),
            pred: Vec::new(),
            insert: false,
        }],
    }
    .encode();

    let mut expected_change1 = UnencodedChange {
        actor_id: actor.clone(),
        seq: 1,
        start_op: 1,
        time: 0,
        message: None,
        deps: Vec::new(),
        operations: vec![Operation {
            action: OpType::Set("magpie".into()),
            obj: ObjectID::Root,
            key: "bird".into(),
            pred: Vec::new(),
            insert: false,
        }],
    };

    let mut expected_change2 = UnencodedChange {
        actor_id: remote_actor,
        seq: 1,
        start_op: 1,
        time: 0,
        message: None,
        deps: Vec::new(),
        operations: vec![Operation {
            action: OpType::Set("goldfish".into()),
            key: "fish".into(),
            obj: ObjectID::Root,
            pred: Vec::new(),
            insert: false,
        }],
    };

    let mut expected_change3 = UnencodedChange {
        actor_id: actor,
        seq: 2,
        start_op: 2,
        time: 0,
        message: None,
        deps: Vec::new(),
        operations: vec![Operation {
            action: OpType::Set("jay".into()),
            obj: ObjectID::Root,
            key: "bird".into(),
            pred: vec!["1@cb55260e9d7e457886a4fc73fd949202".try_into().unwrap()],
            insert: false,
        }],
    };
    let mut backend = Backend::init();
    backend.apply_local_change(local1).unwrap();
    let backend_after_first = backend.clone();
    let changes1 = backend_after_first.get_changes(&[]);
    let change01 = changes1.get(0).unwrap();

    backend.apply_changes(vec![remote1]).unwrap();
    let backend_after_second = backend.clone();
    let changes2 = backend_after_second.get_changes(&[change01.hash]);
    let change12 = *changes2.get(0).unwrap();

    backend.apply_local_change(local2).unwrap();
    let changes3 = backend.get_changes(&[change01.hash, change12.hash]);
    let change23 = changes3.get(0).unwrap();

    expected_change1.time = change01.time;
    expected_change2.time = change12.time;
    expected_change3.time = change23.time;
    expected_change3.deps = vec![change01.hash];

    assert_eq!(change01, &&expected_change1.encode());
    assert_eq!(change12, &expected_change2.encode());
    assert_eq!(change23, &&expected_change3.encode());
}

#[test]
fn test_transform_list_indexes_into_element_ids() {
    let actor: ActorID = "8f389df8fecb4ddc989102321af3578e".try_into().unwrap();
    let remote_actor: ActorID = "9ba21574dc44411b8ce37bc6037a9687".try_into().unwrap();
    let remote1 = UnencodedChange {
        actor_id: remote_actor.clone(),
        seq: 1,
        start_op: 1,
        time: 0,
        message: None,
        deps: Vec::new(),
        operations: vec![Operation {
            action: OpType::Make(ObjType::Sequence(SequenceType::List)),
            key: "birds".into(),
            obj: ObjectID::Root,
            pred: Vec::new(),
            insert: false,
        }],
    }
    .encode();

    let remote2 = UnencodedChange {
        actor_id: remote_actor,
        seq: 2,
        start_op: 2,
        time: 0,
        message: None,
        deps: vec![remote1.hash],
        operations: vec![Operation {
            action: OpType::Set("magpie".into()),
            obj: "1@9ba21574dc44411b8ce37bc6037a9687".try_into().unwrap(),
            key: ElementID::Head.into(),
            insert: true,
            pred: Vec::new(),
        }],
    }
    .encode();

    let local1 = Request {
        actor: actor.clone(),
        seq: 1,
        version: 1,
        message: None,
        time: None,
        deps: None,
        undoable: false,
        request_type: RequestType::Change,
        ops: Some(vec![Op {
            obj: "1@9ba21574dc44411b8ce37bc6037a9687".into(),
            action: protocol::OpType::Set,
            value: Some("goldfinch".into()),
            key: 0.into(),
            datatype: Some(DataType::Undefined),
            insert: true,
            child: None,
        }]),
    };
    let local2 = Request {
        actor: actor.clone(),
        seq: 2,
        version: 1,
        message: None,
        deps: None,
        time: None,
        undoable: false,
        request_type: RequestType::Change,
        ops: Some(vec![Op {
            obj: "1@9ba21574dc44411b8ce37bc6037a9687".into(),
            action: protocol::OpType::Set,
            value: Some("wagtail".into()),
            key: 1.into(),
            insert: true,
            datatype: Some(DataType::Undefined),
            child: None,
        }]),
    };

    let local3 = Request {
        actor: actor.clone(),
        seq: 3,
        version: 4,
        message: None,
        deps: None,
        time: None,
        undoable: false,
        request_type: RequestType::Change,
        ops: Some(vec![
            Op {
                obj: "1@9ba21574dc44411b8ce37bc6037a9687".into(),
                action: protocol::OpType::Set,
                key: 0.into(),
                value: Some("Magpie".into()),
                insert: false,
                child: None,
                datatype: Some(DataType::Undefined),
            },
            Op {
                obj: "1@9ba21574dc44411b8ce37bc6037a9687".into(),
                action: protocol::OpType::Set,
                key: 1.into(),
                value: Some("Goldfinch".into()),
                child: None,
                insert: false,
                datatype: Some(DataType::Undefined),
            },
        ]),
    };

    let mut expected_change1 = UnencodedChange {
        actor_id: actor.clone(),
        seq: 1,
        start_op: 2,
        time: 0,
        message: None,
        deps: vec![remote1.hash],
        operations: vec![Operation {
            obj: "1@9ba21574dc44411b8ce37bc6037a9687".try_into().unwrap(),
            action: OpType::Set("goldfinch".into()),
            key: ElementID::Head.into(),
            insert: true,
            pred: Vec::new(),
        }],
    };
    let mut expected_change2 = UnencodedChange {
        actor_id: actor.clone(),
        seq: 2,
        start_op: 3,
        time: 0,
        message: None,
        deps: Vec::new(),
        operations: vec![Operation {
            obj: "1@9ba21574dc44411b8ce37bc6037a9687".try_into().unwrap(),
            action: OpType::Set("wagtail".into()),
            key: ElementID::from_str("2@8f389df8fecb4ddc989102321af3578e")
                .unwrap()
                .into(),
            insert: true,
            pred: Vec::new(),
        }],
    };
    let mut expected_change3 = UnencodedChange {
        actor_id: actor,
        seq: 3,
        start_op: 4,
        time: 0,
        message: None,
        deps: Vec::new(),
        operations: vec![
            Operation {
                obj: "1@9ba21574dc44411b8ce37bc6037a9687".try_into().unwrap(),
                action: OpType::Set("Magpie".into()),
                key: ElementID::from_str("2@9ba21574dc44411b8ce37bc6037a9687")
                    .unwrap()
                    .into(),
                pred: vec!["2@9ba21574dc44411b8ce37bc6037a9687".try_into().unwrap()],
                insert: false,
            },
            Operation {
                obj: "1@9ba21574dc44411b8ce37bc6037a9687".try_into().unwrap(),
                action: OpType::Set("Goldfinch".into()),
                key: ElementID::from_str("2@8f389df8fecb4ddc989102321af3578e")
                    .unwrap()
                    .into(),
                pred: vec!["2@8f389df8fecb4ddc989102321af3578e".try_into().unwrap()],
                insert: false,
            },
        ],
    };

    let mut backend = Backend::init();
    backend.apply_changes(vec![remote1.clone()]).unwrap();
    backend.apply_local_change(local1).unwrap();
    let backend_after_first = backend.clone();
    let changes1 = backend_after_first.get_changes(&[remote1.hash]);
    let change12 = *changes1.get(0).unwrap();

    backend.apply_changes(vec![remote2.clone()]).unwrap();
    backend.apply_local_change(local2).unwrap();
    let backend_after_second = backend.clone();
    let changes2 = backend_after_second.get_changes(&[remote2.hash, change12.hash]);
    let change23 = *changes2.get(0).unwrap();

    backend.apply_local_change(local3).unwrap();
    let changes3 = backend.get_changes(&[remote2.hash, change23.hash]);
    let change34 = changes3.get(0).unwrap().decode();

    expected_change1.time = change12.time;
    expected_change2.time = change23.time;
    expected_change2.deps = vec![change12.hash];
    expected_change3.time = change34.time;
    expected_change3.deps = vec![remote2.hash, change23.hash];

    assert_eq!(change12, &expected_change1.encode());
    assert_eq!(change23, &expected_change2.encode());
    assert_changes_equal(change34, expected_change3);
}

#[test]
fn test_handle_list_insertion_and_deletion_in_same_change() {
    let actor: ActorID = "0723d2a1940744868ffd6b294ada813f".try_into().unwrap();
    let local1 = Request {
        actor: actor.clone(),
        seq: 1,
        version: 0,
        request_type: RequestType::Change,
        message: None,
        time: None,
        undoable: false,
        deps: None,
        ops: Some(vec![Op {
            obj: ObjectID::Root.to_string(),
            action: protocol::OpType::MakeList,
            key: "birds".into(),
            child: None,
            datatype: None,
            value: None,
            insert: false,
        }]),
    };

    let local2 = Request {
        actor: actor.clone(),
        seq: 2,
        version: 0,
        request_type: RequestType::Change,
        message: None,
        time: None,
        undoable: false,
        deps: None,
        ops: Some(vec![
            Op {
                obj: "1@0723d2a1940744868ffd6b294ada813f".into(),
                action: protocol::OpType::Set,
                key: 0.into(),
                insert: true,
                value: Some("magpie".into()),
                child: None,
                datatype: Some(DataType::Undefined),
            },
            Op {
                obj: "1@0723d2a1940744868ffd6b294ada813f".into(),
                action: protocol::OpType::Del,
                key: 0.into(),
                child: None,
                insert: false,
                value: None,
                datatype: None,
            },
        ]),
    };

    let mut expected_patch = Patch {
        actor: Some(actor.to_string()),
        seq: Some(2),
        version: 2,
        clock: hashmap! {
            "0723d2a1940744868ffd6b294ada813f".into() => 2
        },
        can_undo: false,
        can_redo: false,
        deps: Vec::new(),
        diffs: Some(Diff::Map(MapDiff {
<<<<<<< HEAD
            object_id: ObjectID::Root.to_string(),
            obj_type: MapType::Map,
            props: hashmap! {
                "birds".into() => hashmap!{
                    "1@0723d2a1940744868ffd6b294ada813f".into() => Diff::Seq(SeqDiff{
                        object_id: "1@0723d2a1940744868ffd6b294ada813f".into(),
                        obj_type: SequenceType::List,
=======
            object_id: ObjectID::Root,
            obj_type: ObjType::Map,
            props: hashmap! {
                "birds".into() => hashmap!{
                    "1@0723d2a1940744868ffd6b294ada813f".try_into().unwrap() => Diff::Seq(SeqDiff{
                        object_id: "1@0723d2a1940744868ffd6b294ada813f".try_into().unwrap(),
                        obj_type: ObjType::List,
>>>>>>> ab71d014
                        edits: vec![
                            DiffEdit::Insert{index: 0},
                            DiffEdit::Remove{index: 0},
                        ],
                        props: hashmap!{},
                    })
                }
            },
        })),
    };

    let mut backend = Backend::init();
    backend.apply_local_change(local1).unwrap();
    let patch = backend.apply_local_change(local2).unwrap();
    expected_patch.deps = patch.deps.clone();
    assert_eq!(patch, expected_patch);

    let changes = backend.get_changes(&[]);
    assert_eq!(changes.len(), 2);
    let change1 = changes[0].clone();
    let change2 = changes[1].clone();

    let expected_change1 = UnencodedChange {
        actor_id: actor.clone(),
        seq: 1,
        start_op: 1,
        time: change1.time,
        message: None,
        deps: Vec::new(),
        operations: vec![Operation {
            obj: ObjectID::Root,
            action: OpType::Make(ObjType::Sequence(SequenceType::List)),
            key: "birds".into(),
            insert: false,
            pred: Vec::new(),
        }],
    }
    .encode();

    let expected_change2 = UnencodedChange {
        actor_id: actor,
        seq: 2,
        start_op: 2,
        time: change2.time,
        message: None,
        deps: vec![change1.hash],
        operations: vec![
            Operation {
                obj: "1@0723d2a1940744868ffd6b294ada813f".try_into().unwrap(),
                action: OpType::Set("magpie".into()),
                key: ElementID::Head.into(),
                insert: true,
                pred: Vec::new(),
            },
            Operation {
                obj: "1@0723d2a1940744868ffd6b294ada813f".try_into().unwrap(),
                action: OpType::Del,
                key: ElementID::from_str("2@0723d2a1940744868ffd6b294ada813f")
                    .unwrap()
                    .into(),
                pred: vec!["2@0723d2a1940744868ffd6b294ada813f".try_into().unwrap()],
                insert: false,
            },
        ],
    }
    .encode();

    assert_eq!(change1, expected_change1);
    assert_eq!(change2, expected_change2);
}

/// Asserts that the changes are equal without respect to order of the hashes
/// in the change dependencies
fn assert_changes_equal(mut change1: UnencodedChange, change2: UnencodedChange) {
    let change2_clone = change2.clone();
    let deps1: HashSet<&ChangeHash> = change1.deps.iter().collect();
    let deps2: HashSet<&ChangeHash> = change2.deps.iter().collect();
    assert_eq!(
        deps1, deps2,
        "The two changes did not have equal dependencies, left: {:?}, right: {:?}",
        deps1, deps2
    );
    change1.deps = change2.deps;
    assert_eq!(change1, change2_clone)
}<|MERGE_RESOLUTION|>--- conflicted
+++ resolved
@@ -66,13 +66,8 @@
         can_redo: false,
         deps: vec![changes[0].hash],
         diffs: Some(Diff::Map(MapDiff {
-<<<<<<< HEAD
-            object_id: ObjectID::Root.to_string(),
+            object_id: ObjectID::Root,
             obj_type: MapType::Map,
-=======
-            object_id: ObjectID::Root,
-            obj_type: ObjType::Map,
->>>>>>> ab71d014
             props: hashmap! {
                 "bird".into() => hashmap!{
                     "1@eb738e04ef8848ce8b77309b6c7f7e39".try_into().unwrap() => Diff::Value("magpie".into())
@@ -526,23 +521,13 @@
         can_redo: false,
         deps: Vec::new(),
         diffs: Some(Diff::Map(MapDiff {
-<<<<<<< HEAD
-            object_id: ObjectID::Root.to_string(),
+            object_id: ObjectID::Root,
             obj_type: MapType::Map,
-            props: hashmap! {
-                "birds".into() => hashmap!{
-                    "1@0723d2a1940744868ffd6b294ada813f".into() => Diff::Seq(SeqDiff{
-                        object_id: "1@0723d2a1940744868ffd6b294ada813f".into(),
-                        obj_type: SequenceType::List,
-=======
-            object_id: ObjectID::Root,
-            obj_type: ObjType::Map,
             props: hashmap! {
                 "birds".into() => hashmap!{
                     "1@0723d2a1940744868ffd6b294ada813f".try_into().unwrap() => Diff::Seq(SeqDiff{
                         object_id: "1@0723d2a1940744868ffd6b294ada813f".try_into().unwrap(),
-                        obj_type: ObjType::List,
->>>>>>> ab71d014
+                        obj_type: SequenceType::List,
                         edits: vec![
                             DiffEdit::Insert{index: 0},
                             DiffEdit::Remove{index: 0},
