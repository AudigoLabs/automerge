use core::cmp::max;
use std::{
    collections::{HashMap, HashSet, VecDeque},
    fmt::Debug,
};

use amp::ChangeHash;
use automerge_protocol as amp;

use crate::{
    actor_map::ActorMap,
    change::encode_document,
    error::AutomergeError,
<<<<<<< HEAD
    op_handle::OpHandle,
    op_set::OpSet,
    patches::{generate_from_scratch_diff, IncrementalPatch},
    Change,
=======
    event_handlers::{EventHandlerId, EventHandlers},
    internal::ObjectId,
    op_handle::OpHandle,
    op_set::OpSet,
    pending_diff::PendingDiff,
    Change, EventHandler,
>>>>>>> 426ccbc8
};

#[derive(Debug, Default, Clone)]
pub struct Backend {
    queue: Vec<Change>,
    op_set: OpSet,
    states: HashMap<amp::ActorId, Vec<usize>>,
    actors: ActorMap,
    history: Vec<Change>,
    history_index: HashMap<amp::ChangeHash, usize>,
    event_handlers: EventHandlers,
}

impl Backend {
    pub fn new() -> Self {
        Self::default()
    }

    fn make_patch(
        &self,
        diffs: amp::RootDiff,
        actor_seq: Option<(amp::ActorId, u64)>,
    ) -> Result<amp::Patch, AutomergeError> {
        let mut deps: Vec<_> = if let Some((ref actor, ref seq)) = actor_seq {
            let last_hash = self.get_hash(actor, *seq)?;
            self.op_set
                .deps
                .iter()
                .filter(|&dep| dep != &last_hash)
                .copied()
                .collect()
        } else {
            self.op_set.deps.iter().copied().collect()
        };
        deps.sort_unstable();
        let pending_changes = self.get_missing_deps(&[]).len();
        Ok(amp::Patch {
            diffs,
            deps,
            max_op: self.op_set.max_op,
            clock: self
                .states
                .iter()
                .map(|(k, v)| (k.clone(), v.len() as u64))
                .collect(),
            actor: actor_seq.clone().map(|(actor, _)| actor),
            seq: actor_seq.map(|(_, seq)| seq),
            pending_changes,
        })
    }

    pub fn load_changes(&mut self, changes: Vec<Change>) -> Result<(), AutomergeError> {
        self.apply(changes, None)?;
        Ok(())
    }

    pub fn apply_changes(&mut self, changes: Vec<Change>) -> Result<amp::Patch, AutomergeError> {
        self.apply(changes, None)
    }

    pub fn get_heads(&self) -> Vec<amp::ChangeHash> {
        self.op_set.heads()
    }

    fn apply(
        &mut self,
        changes: Vec<Change>,
        actor: Option<(amp::ActorId, u64)>,
    ) -> Result<amp::Patch, AutomergeError> {
        let mut patch = IncrementalPatch::new();

<<<<<<< HEAD
        for change in changes.into_iter() {
            self.add_change(change, actor.is_some(), &mut patch)?;
=======
        for change in changes {
            self.add_change(change, actor.is_some(), &mut pending_diffs)?;
>>>>>>> 426ccbc8
        }

        let workshop = self.op_set.patch_workshop(&self.actors);
        let diffs = patch.finalize(&workshop);
        self.make_patch(diffs, actor)
    }

    fn get_hash(&self, actor: &amp::ActorId, seq: u64) -> Result<amp::ChangeHash, AutomergeError> {
        self.states
            .get(actor)
            .and_then(|v| v.get(seq as usize - 1))
            .and_then(|&i| self.history.get(i))
            .map(|c| c.hash)
            .ok_or(AutomergeError::InvalidSeq(seq))
    }

    pub fn apply_local_change(
        &mut self,
        mut change: amp::UncompressedChange,
    ) -> Result<(amp::Patch, Change), AutomergeError> {
        self.check_for_duplicate(&change)?; // Change has already been applied

        let actor_seq = (change.actor_id.clone(), change.seq);

        if change.seq > 1 {
            let last_hash = self.get_hash(&change.actor_id, change.seq - 1)?;
            if !change.deps.contains(&last_hash) {
                change.deps.push(last_hash)
            }
        }

        let bin_change: Change = change.into();
        let patch: amp::Patch = self.apply(vec![bin_change.clone()], Some(actor_seq))?;

        Ok((patch, bin_change))
    }

    fn check_for_duplicate(&self, change: &amp::UncompressedChange) -> Result<(), AutomergeError> {
        if self
            .states
            .get(&change.actor_id)
            .map_or(0, |v| v.len() as u64)
            >= change.seq
        {
            return Err(AutomergeError::DuplicateChange(format!(
                "Change request has already been applied {}:{}",
                change.actor_id.to_hex_string(),
                change.seq
            )));
        }
        Ok(())
    }

    fn add_change(
        &mut self,
        change: Change,
        local: bool,
        diffs: &mut IncrementalPatch,
    ) -> Result<(), AutomergeError> {
        if local {
            self.apply_change(change, diffs)
        } else {
            self.queue.push(change);
            self.apply_queued_ops(diffs)
        }
    }

    fn apply_queued_ops(&mut self, diffs: &mut IncrementalPatch) -> Result<(), AutomergeError> {
        while let Some(next_change) = self.pop_next_causally_ready_change() {
            self.apply_change(next_change, diffs)?;
        }
        Ok(())
    }

    fn apply_change(
        &mut self,
        change: Change,
        diffs: &mut IncrementalPatch,
    ) -> Result<(), AutomergeError> {
        if self.history_index.contains_key(&change.hash) {
            return Ok(());
        }

        self.event_handlers.before_apply_change(&change);

        let change_index = self.update_history(change);

        // SAFETY: change_index is the index for the change we've just added so this can't (and
        // shouldn't) panic. This is to get around the borrow checker.
        let change = &self.history[change_index];

        let op_set = &mut self.op_set;

        let start_op = change.start_op;

        op_set.update_deps(change);

        let ops = OpHandle::extract(change, &mut self.actors);

        op_set.max_op = max(op_set.max_op, start_op + (ops.len() as u64) - 1);

        op_set.apply_ops(ops, diffs, &mut self.actors)?;

        self.event_handlers.after_apply_change(change);

        Ok(())
    }

    fn update_history(&mut self, change: Change) -> usize {
        let history_index = self.history.len();

        self.states
            .entry(change.actor_id().clone())
            .or_default()
            .push(history_index);

        self.history_index.insert(change.hash, history_index);
        self.history.push(change);

        history_index
    }

    fn pop_next_causally_ready_change(&mut self) -> Option<Change> {
        let mut index = 0;
        while index < self.queue.len() {
            let change = self.queue.get(index).unwrap();
            if change
                .deps
                .iter()
                .all(|d| self.history_index.contains_key(d))
            {
                return Some(self.queue.remove(index));
            }
            index += 1
        }
        None
    }

    pub fn get_patch(&self) -> Result<amp::Patch, AutomergeError> {
        let workshop = self.op_set.patch_workshop(&self.actors);
        let diffs = generate_from_scratch_diff(&workshop);
        self.make_patch(diffs, None)
    }

    pub fn get_changes_for_actor_id(
        &self,
        actor_id: &amp::ActorId,
    ) -> Result<Vec<&Change>, AutomergeError> {
        Ok(self
            .states
            .get(actor_id)
            .map(|vec| vec.iter().filter_map(|&i| self.history.get(i)).collect())
            .unwrap_or_default())
    }

    fn get_changes_fast(&self, have_deps: &[amp::ChangeHash]) -> Option<Vec<&Change>> {
        if have_deps.is_empty() {
            return Some(self.history.iter().collect());
        }

        let lowest_idx = have_deps
            .iter()
            .filter_map(|h| self.history_index.get(h))
            .min()?
            + 1;

        let mut missing_changes = vec![];
        let mut has_seen: HashSet<_> = have_deps.iter().collect();
        for change in &self.history[lowest_idx..] {
            let deps_seen = change.deps.iter().filter(|h| has_seen.contains(h)).count();
            if deps_seen > 0 {
                if deps_seen != change.deps.len() {
                    // future change depends on something we haven't seen - fast path cant work
                    return None;
                }
                missing_changes.push(change);
                has_seen.insert(&change.hash);
            }
        }

        // if we get to the end and there is a head we haven't seen then fast path cant work
        if self.get_heads().iter().all(|h| has_seen.contains(h)) {
            Some(missing_changes)
        } else {
            None
        }
    }

    fn get_changes_slow(&self, have_deps: &[amp::ChangeHash]) -> Vec<&Change> {
        let mut stack: Vec<_> = have_deps.iter().collect();
        let mut has_seen = HashSet::new();
        while let Some(hash) = stack.pop() {
            if has_seen.contains(&hash) {
                continue;
            }
            if let Some(change) = self
                .history_index
                .get(hash)
                .and_then(|i| self.history.get(*i))
            {
                stack.extend(change.deps.iter());
            }
            has_seen.insert(hash);
        }
        self.history
            .iter()
            .filter(|change| !has_seen.contains(&change.hash))
            .collect()
    }

    pub fn get_changes(&self, have_deps: &[amp::ChangeHash]) -> Vec<&Change> {
        if let Some(changes) = self.get_changes_fast(have_deps) {
            changes
        } else {
            self.get_changes_slow(have_deps)
        }
    }

    pub fn save(&self) -> Result<Vec<u8>, AutomergeError> {
<<<<<<< HEAD
        let changes: Vec<amp::UncompressedChange> =
            self.history.iter().map(|change| change.decode()).collect();
        encode_document(changes)
=======
        let changes: Vec<amp::UncompressedChange> = self.history.iter().map(|r| r.into()).collect();
        Ok(encode_document(&changes)?)
>>>>>>> 426ccbc8
    }

    // allow this for API reasons
    #[allow(clippy::needless_pass_by_value)]
    pub fn load(data: Vec<u8>) -> Result<Self, AutomergeError> {
        let changes = Change::load_document(&data)?;
        let mut backend = Self::new();
        backend.load_changes(changes)?;
        Ok(backend)
    }

    pub fn get_missing_deps(&self, heads: &[ChangeHash]) -> Vec<amp::ChangeHash> {
        let in_queue: HashSet<_> = self.queue.iter().map(|change| change.hash).collect();
        let mut missing = HashSet::new();

        for head in self.queue.iter().flat_map(|change| &change.deps) {
            if !self.history_index.contains_key(head) {
                missing.insert(head);
            }
        }

        for head in heads {
            if !self.history_index.contains_key(head) {
                missing.insert(head);
            }
        }

        let mut missing = missing
            .into_iter()
            .filter(|hash| !in_queue.contains(hash))
            .copied()
            .collect::<Vec<_>>();
        missing.sort();
        missing
    }

    pub fn get_change_by_hash(&self, hash: &amp::ChangeHash) -> Option<&Change> {
        self.history_index
            .get(hash)
            .and_then(|index| self.history.get(*index))
    }

    /// Filter the changes down to those that are not transitive dependencies of the heads.
    ///
    /// Thus a graph with these heads has not seen the remaining changes.
    pub(crate) fn filter_changes(
        &self,
        heads: &[amp::ChangeHash],
        changes: &mut HashSet<amp::ChangeHash>,
    ) {
        // Reduce the working set to find to those which we may be able to find.
        // This filters out those hashes that are successors of or concurrent with all of the
        // heads.
        // This can help in avoiding traversing the entire graph back to the roots when we try to
        // search for a hash we can know won't be found there.
        let max_head_index = heads
            .iter()
            .map(|h| self.history_index.get(h).unwrap_or(&0))
            .max()
            .unwrap_or(&0);
        let mut may_find: HashSet<ChangeHash> = changes
            .iter()
            .filter(|hash| {
                let change_index = self.history_index.get(hash).unwrap_or(&0);
                change_index <= max_head_index
            })
            .copied()
            .collect();

        if may_find.is_empty() {
            return;
        }

        let mut queue: VecDeque<_> = heads.iter().collect();
        let mut seen = HashSet::new();
        while let Some(hash) = queue.pop_front() {
            if seen.contains(hash) {
                continue;
            }
            seen.insert(hash);

            let removed = may_find.remove(hash);
            changes.remove(hash);
            if may_find.is_empty() {
                break;
            }

            for dep in self
                .history_index
                .get(hash)
                .and_then(|i| self.history.get(*i))
                .map(|c| c.deps.as_slice())
                .unwrap_or_default()
            {
                // if we just removed something from our hashes then it is likely there is more
                // down here so do a quick inspection on the children.
                // When we don't remove anything it is less likely that there is something down
                // that chain so delay it.
                if removed {
                    queue.push_front(dep)
                } else {
                    queue.push_back(dep)
                }
            }
        }
    }

    /// Adds the event handler and returns the id of the handler.
    pub fn add_event_handler(&mut self, handler: EventHandler) -> EventHandlerId {
        self.event_handlers.add_handler(handler)
    }

    /// Remove the handler with the given id, returning whether it removed a handler or not.
    pub fn remove_event_handler(&mut self, id: EventHandlerId) -> bool {
        self.event_handlers.remove_handler(id)
    }
}

#[cfg(test)]
mod tests {
    use std::convert::TryInto;

    use automerge_protocol::{ActorId, ObjectId, Op, OpType, UncompressedChange};

    use super::*;

    #[test]
    fn test_get_changes_fast_behavior() {
        let actor_a: ActorId = "7b7723afd9e6480397a4d467b7693156".try_into().unwrap();
        let actor_b: ActorId = "37704788917a499cb0206fa8519ac4d9".try_into().unwrap();
        let change_a1: Change = UncompressedChange {
            actor_id: actor_a.clone(),
            seq: 1,
            start_op: 1,
            time: 0,
            message: None,
            hash: None,
            deps: Vec::new(),
            operations: vec![Op {
                obj: ObjectId::Root,
                action: OpType::Set("magpie".into()),
                key: "bird".into(),
                insert: false,
                pred: Vec::new(),
            }],
            extra_bytes: Vec::new(),
        }
        .try_into()
        .unwrap();
        let change_a2: Change = UncompressedChange {
            actor_id: actor_a,
            seq: 2,
            start_op: 2,
            time: 0,
            message: None,
            hash: None,
            deps: vec![change_a1.hash],
            operations: vec![Op {
                obj: ObjectId::Root,
                action: OpType::Set("ant".into()),
                key: "bug".into(),
                insert: false,
                pred: Vec::new(),
            }],
            extra_bytes: Vec::new(),
        }
        .try_into()
        .unwrap();
        let change_b1: Change = UncompressedChange {
            actor_id: actor_b.clone(),
            seq: 1,
            start_op: 1,
            time: 0,
            message: None,
            hash: None,
            deps: vec![],
            operations: vec![Op {
                obj: ObjectId::Root,
                action: OpType::Set("dove".into()),
                key: "bird".into(),
                insert: false,
                pred: Vec::new(),
            }],
            extra_bytes: Vec::new(),
        }
        .try_into()
        .unwrap();
        let change_b2: Change = UncompressedChange {
            actor_id: actor_b.clone(),
            seq: 2,
            start_op: 2,
            time: 0,
            message: None,
            hash: None,
            deps: vec![change_b1.hash],
            operations: vec![Op {
                obj: ObjectId::Root,
                action: OpType::Set("stag beetle".into()),
                key: "bug".into(),
                insert: false,
                pred: Vec::new(),
            }],
            extra_bytes: Vec::new(),
        }
        .try_into()
        .unwrap();
        let change_b3: Change = UncompressedChange {
            actor_id: actor_b,
            seq: 3,
            start_op: 3,
            time: 0,
            message: None,
            hash: None,
            deps: vec![change_a2.hash, change_b2.hash],
            operations: vec![Op {
                obj: ObjectId::Root,
                action: OpType::Set("bugs and birds".into()),
                key: "title".into(),
                insert: false,
                pred: Vec::new(),
            }],
            extra_bytes: Vec::new(),
        }
        .try_into()
        .unwrap();
        let mut backend = Backend::new();

        backend
            .apply_changes(vec![change_a1.clone(), change_a2.clone()])
            .unwrap();

        assert_eq!(
            backend.get_changes_fast(&[]),
            Some(vec![&change_a1, &change_a2])
        );
        assert_eq!(
            backend.get_changes_fast(&[change_a1.hash]),
            Some(vec![&change_a2])
        );
        assert_eq!(backend.get_heads(), vec![change_a2.hash]);

        backend
            .apply_changes(vec![change_b1.clone(), change_b2.clone()])
            .unwrap();

        assert_eq!(
            backend.get_changes_fast(&[]),
            Some(vec![&change_a1, &change_a2, &change_b1, &change_b2])
        );
        assert_eq!(backend.get_changes_fast(&[change_a1.hash]), None);
        assert_eq!(backend.get_changes_fast(&[change_a2.hash]), None);
        assert_eq!(
            backend.get_changes_fast(&[change_a1.hash, change_b1.hash]),
            Some(vec![&change_a2, &change_b2])
        );
        assert_eq!(
            backend.get_changes_fast(&[change_a2.hash, change_b1.hash]),
            Some(vec![&change_b2])
        );
        assert_eq!(backend.get_heads(), vec![change_b2.hash, change_a2.hash]);

        backend.apply_changes(vec![change_b3.clone()]).unwrap();

        assert_eq!(backend.get_heads(), vec![change_b3.hash]);
        assert_eq!(
            backend.get_changes_fast(&[]),
            Some(vec![
                &change_a1, &change_a2, &change_b1, &change_b2, &change_b3
            ])
        );
        assert_eq!(backend.get_changes_fast(&[change_a1.hash]), None);
        assert_eq!(backend.get_changes_fast(&[change_a2.hash]), None);
        assert_eq!(backend.get_changes_fast(&[change_b1.hash]), None);
        assert_eq!(backend.get_changes_fast(&[change_b2.hash]), None);
        assert_eq!(
            backend.get_changes_fast(&[change_a1.hash, change_b1.hash]),
            Some(vec![&change_a2, &change_b2, &change_b3])
        );
        assert_eq!(
            backend.get_changes_fast(&[change_a2.hash, change_b1.hash]),
            Some(vec![&change_b2, &change_b3])
        );
        assert_eq!(backend.get_changes_fast(&[change_b3.hash]), Some(vec![]));
    }
}<|MERGE_RESOLUTION|>--- conflicted
+++ resolved
@@ -11,19 +11,11 @@
     actor_map::ActorMap,
     change::encode_document,
     error::AutomergeError,
-<<<<<<< HEAD
+    event_handlers::{EventHandlerId, EventHandlers},
     op_handle::OpHandle,
     op_set::OpSet,
     patches::{generate_from_scratch_diff, IncrementalPatch},
-    Change,
-=======
-    event_handlers::{EventHandlerId, EventHandlers},
-    internal::ObjectId,
-    op_handle::OpHandle,
-    op_set::OpSet,
-    pending_diff::PendingDiff,
     Change, EventHandler,
->>>>>>> 426ccbc8
 };
 
 #[derive(Debug, Default, Clone)]
@@ -95,13 +87,8 @@
     ) -> Result<amp::Patch, AutomergeError> {
         let mut patch = IncrementalPatch::new();
 
-<<<<<<< HEAD
-        for change in changes.into_iter() {
+        for change in changes {
             self.add_change(change, actor.is_some(), &mut patch)?;
-=======
-        for change in changes {
-            self.add_change(change, actor.is_some(), &mut pending_diffs)?;
->>>>>>> 426ccbc8
         }
 
         let workshop = self.op_set.patch_workshop(&self.actors);
@@ -321,14 +308,10 @@
     }
 
     pub fn save(&self) -> Result<Vec<u8>, AutomergeError> {
-<<<<<<< HEAD
         let changes: Vec<amp::UncompressedChange> =
-            self.history.iter().map(|change| change.decode()).collect();
-        encode_document(changes)
-=======
-        let changes: Vec<amp::UncompressedChange> = self.history.iter().map(|r| r.into()).collect();
+            self.history.iter().map(Change::decode).collect();
+        //self.history.iter().map(|change| change.decode()).collect();
         Ok(encode_document(&changes)?)
->>>>>>> 426ccbc8
     }
 
     // allow this for API reasons
