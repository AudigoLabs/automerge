pub mod error;
mod serde_impls;
mod utility_impls;

use serde::{ser::SerializeMap, Deserialize, Serialize, Serializer};
use std::collections::HashMap;

#[derive(Eq, PartialEq, Hash, Debug, Clone, PartialOrd, Ord)]
pub struct ActorID(Vec<u8>);

impl ActorID {
    pub fn random() -> ActorID {
<<<<<<< HEAD
        ActorID(uuid::Uuid::new_v4().as_bytes().to_vec())
=======
        ActorID(hex::encode(uuid::Uuid::new_v4().as_bytes()))
>>>>>>> 2567efcc
    }

    pub fn to_bytes(&self) -> Vec<u8> {
        self.0.clone()
    }

    pub fn to_hex_string(&self) -> String {
        hex::encode(&self.0)
    }

    pub fn op_id_at(&self, seq: u64) -> OpID {
        OpID(seq, self.to_string())
    }
}

#[derive(Deserialize, Serialize, Debug, Clone, PartialEq, Copy, Hash)]
#[serde(rename_all = "camelCase")]
pub enum ObjType {
    Map,
    Table,
    Text,
    List,
}

#[derive(Eq, PartialEq, Hash, Clone)]
pub struct OpID(pub u64, pub String);

impl OpID {
    pub fn new(seq: u64, actor: &ActorID) -> OpID {
        OpID(seq, actor.to_hex_string())
    }

    pub fn counter(&self) -> u64 {
        self.0
    }
}

#[derive(Eq, PartialEq, Debug, Hash, Clone)]
pub enum ObjectID {
    ID(OpID),
    Root,
}

#[derive(PartialEq, Eq, Debug, Hash, Clone)]
pub enum ElementID {
    Head,
    ID(OpID),
}

impl ElementID {
    pub fn as_opid(&self) -> Option<&OpID> {
        match self {
            ElementID::Head => None,
            ElementID::ID(opid) => Some(opid),
        }
    }

    pub fn into_key(self) -> Key {
        Key::Seq(self)
    }

    pub fn not_head(&self) -> bool {
        match self {
            ElementID::Head => false,
            ElementID::ID(_) => true,
        }
    }
}

#[derive(Serialize, PartialEq, Eq, Debug, Hash, Clone)]
#[serde(untagged)]
pub enum Key {
    Map(String),
    Seq(ElementID),
}

impl Key {
    pub fn head() -> Key {
        Key::Seq(ElementID::Head)
    }

    pub fn as_element_id(&self) -> Option<ElementID> {
        match self {
            Key::Map(_) => None,
            Key::Seq(eid) => Some(eid.clone()),
        }
    }

    pub fn to_opid(&self) -> Option<OpID> {
        match self.as_element_id()? {
            ElementID::ID(id) => Some(id),
            ElementID::Head => None,
        }
    }
}

#[derive(Deserialize, Serialize, PartialEq, Debug, Clone, Copy)]
pub enum DataType {
    #[serde(rename = "counter")]
    Counter,
    #[serde(rename = "timestamp")]
    Timestamp,
    #[serde(rename = "undefined")]
    Undefined,
}

impl DataType {
    #[allow(clippy::trivially_copy_pass_by_ref)]
    pub fn is_undefined(d: &DataType) -> bool {
        match d {
            DataType::Undefined => true,
            _ => false,
        }
    }
}

// TODO I feel like a clearer name for this enum would be `ScalarValue`
#[derive(Serialize, PartialEq, Debug, Clone)]
#[serde(untagged)]
pub enum Value {
    Str(String),
    Int(i64),
    Uint(u64),
    F64(f64),
    F32(f32),
    Counter(i64),
    Timestamp(i64),
    Boolean(bool),
    Null,
}

impl Value {
    pub fn from(val: Option<Value>, datatype: Option<DataType>) -> Option<Value> {
        match datatype {
            Some(DataType::Counter) => Some(Value::Counter(val?.to_i64()?)),
            Some(DataType::Timestamp) => Some(Value::Timestamp(val?.to_i64()?)),
            _ => val,
        }
    }

    /// If this value can be coerced to an i64, return the i64 value
    pub fn to_i64(&self) -> Option<i64> {
        match self {
            Value::Int(n) => Some(*n),
            Value::Uint(n) => Some(*n as i64),
            Value::F32(n) => Some(*n as i64),
            Value::F64(n) => Some(*n as i64),
            Value::Counter(n) => Some(*n),
            Value::Timestamp(n) => Some(*n),
            _ => None,
        }
    }
}

#[derive(Serialize, Debug, PartialEq, Clone)]
pub enum RequestKey {
    Str(String),
    Num(u64),
}

#[derive(Deserialize, PartialEq, Debug, Clone)]
#[serde(rename_all = "camelCase")]
pub enum OpType {
    MakeMap,
    MakeTable,
    MakeList,
    MakeText,
    Del,
    Link,
    Inc,
    Set,
}

#[derive(Deserialize, PartialEq, Debug, Clone)]
pub struct Op {
    pub action: OpType,
    pub obj: String,
    pub key: RequestKey,
    pub child: Option<String>,
    pub value: Option<Value>,
    pub datatype: Option<DataType>,
    #[serde(default = "serde_impls::make_false")]
    pub insert: bool,
}

impl Op {
    pub fn primitive_value(&self) -> Value {
        match (self.value.as_ref().and_then(|v| v.to_i64()), self.datatype) {
            (Some(n), Some(DataType::Counter)) => Value::Counter(n),
            (Some(n), Some(DataType::Timestamp)) => Value::Timestamp(n),
            _ => self.value.clone().unwrap_or(Value::Null),
        }
    }

    pub fn obj_type(&self) -> Option<ObjType> {
        match self.action {
            OpType::MakeMap => Some(ObjType::Map),
            OpType::MakeTable => Some(ObjType::Table),
            OpType::MakeList => Some(ObjType::List),
            OpType::MakeText => Some(ObjType::Text),
            _ => None,
        }
    }

    pub fn to_i64(&self) -> Option<i64> {
        self.value.as_ref().and_then(|v| v.to_i64())
    }
}

#[derive(Eq, PartialEq, Debug, Hash, Clone, PartialOrd, Ord, Copy)]
pub struct ChangeHash(pub [u8; 32]);

#[derive(Deserialize, PartialEq, Debug, Clone)]
#[serde(rename_all = "camelCase")]
pub struct Request {
    pub actor: ActorID,
    pub seq: u64,
    pub version: u64,
    pub message: Option<String>,
    #[serde(default = "serde_impls::make_true")]
    pub undoable: bool,
    pub time: Option<i64>,
    pub deps: Option<Vec<ChangeHash>>,
    pub ops: Option<Vec<Op>>,
    pub request_type: RequestType,
}

#[derive(Deserialize, PartialEq, Debug, Clone)]
#[serde(rename_all = "camelCase")]
pub enum RequestType {
    Change,
    Undo,
    Redo,
}

// The Diff Structure Maps on to the Patch Diffs the Frontend is expecting
// Diff {
//  object_id: 123,
//  obj_type: map,
//  edits: None,
//  props: {
//      "key1": {
//          "10@abc123":
//              DiffLink::Diff(Diff {
//                  object_id: 444,
//                  obj_type: list,
//                  edits: [ DiffEdit { ... } ],
//                  props: { ... },
//              })
//          }
//      "key2": {
//          "11@abc123":
//              DiffLink::Value(DiffValue {
//                  value: 10,
//                  datatype: "counter"
//              }
//          }
//      }
// }

#[derive(Debug, PartialEq, Clone)]
pub enum Diff {
    Map(MapDiff),
    Seq(SeqDiff),
    Unchanged(ObjDiff),
    Value(Value),
}

#[derive(Deserialize, Serialize, Debug, PartialEq, Clone)]
#[serde(rename_all = "camelCase")]
pub struct MapDiff {
    pub object_id: String,
    #[serde(rename = "type")]
    pub obj_type: ObjType,
    pub props: HashMap<String, HashMap<String, Diff>>,
}

#[derive(Deserialize, Serialize, Debug, PartialEq, Clone)]
#[serde(rename_all = "camelCase")]
pub struct SeqDiff {
    pub object_id: String,
    #[serde(rename = "type")]
    pub obj_type: ObjType,
    pub edits: Vec<DiffEdit>,
    pub props: HashMap<usize, HashMap<String, Diff>>,
}

#[derive(Deserialize, Serialize, Debug, PartialEq, Clone)]
#[serde(rename_all = "camelCase")]
pub struct ObjDiff {
    pub object_id: String,
    #[serde(rename = "type")]
    pub obj_type: ObjType,
}

#[derive(Deserialize, Serialize, Debug, PartialEq, Clone)]
#[serde(rename_all = "camelCase", tag = "action")]
pub enum DiffEdit {
    Insert { index: usize },
    Remove { index: usize },
}

#[derive(Clone, Serialize, Deserialize, Debug, PartialEq)]
#[serde(rename_all = "camelCase")]
pub struct Patch {
    #[serde(skip_serializing_if = "Option::is_none", default)]
    pub actor: Option<String>,
    #[serde(skip_serializing_if = "Option::is_none", default)]
    pub seq: Option<u64>,
    pub clock: HashMap<String, u64>,
    pub deps: Vec<ChangeHash>,
    pub can_undo: bool,
    pub can_redo: bool,
    pub version: u64,
    #[serde(serialize_with = "Patch::top_level_serialize")]
    pub diffs: Option<Diff>,
}

impl Patch {
    // the default behavior is to return {} for an empty patch
    // this patch implementation comes with ObjectID::Root baked in so this covered
    // the top level scope where not even Root is referenced

    pub(crate) fn top_level_serialize<S>(
        maybe_diff: &Option<Diff>,
        serializer: S,
    ) -> Result<S::Ok, S::Error>
    where
        S: Serializer,
    {
        if let Some(diff) = maybe_diff {
            diff.serialize(serializer)
        } else {
            let map = serializer.serialize_map(Some(0))?;
            map.end()
        }
    }
}<|MERGE_RESOLUTION|>--- conflicted
+++ resolved
@@ -10,15 +10,15 @@
 
 impl ActorID {
     pub fn random() -> ActorID {
-<<<<<<< HEAD
         ActorID(uuid::Uuid::new_v4().as_bytes().to_vec())
-=======
-        ActorID(hex::encode(uuid::Uuid::new_v4().as_bytes()))
->>>>>>> 2567efcc
     }
 
     pub fn to_bytes(&self) -> Vec<u8> {
         self.0.clone()
+    }
+
+    pub fn from_bytes(bytes: &[u8]) -> ActorID {
+        ActorID(bytes.to_vec())
     }
 
     pub fn to_hex_string(&self) -> String {
