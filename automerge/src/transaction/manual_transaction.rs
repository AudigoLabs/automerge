use std::ops::RangeBounds;

use crate::exid::ExId;
<<<<<<< HEAD
use crate::AutomergeError;
use crate::{query, Automerge, ChangeHash, Keys, KeysAt, ObjType, Prop, ScalarValue, Value};
=======
use crate::{
    Automerge, ChangeHash, KeysAt, ObjType, Prop, Range, RangeAt, ScalarValue, Value, Values,
    ValuesAt,
};
use crate::{AutomergeError, Keys};
>>>>>>> d1407480

use super::{CommitOptions, Transactable, TransactionInner};

/// A transaction on a document.
/// Transactions group operations into a single change so that no other operations can happen
/// in-between.
///
/// Created from [`Automerge::transaction`].
///
/// ## Drop
///
/// This transaction should be manually committed or rolled back. If not done manually then it will
/// be rolled back when it is dropped. This is to prevent the document being in an unsafe
/// intermediate state.
/// This is consistent with `?` error handling.
#[derive(Debug)]
pub struct Transaction<'a> {
    // this is an option so that we can take it during commit and rollback to prevent it being
    // rolled back during drop.
    pub(crate) inner: Option<TransactionInner>,
    pub(crate) doc: &'a mut Automerge,
}

impl<'a> Transaction<'a> {
    /// Get the heads of the document before this transaction was started.
    pub fn get_heads(&self) -> Vec<ChangeHash> {
        self.doc.get_heads()
    }

    /// Commit the operations performed in this transaction, returning the hashes corresponding to
    /// the new heads.
    pub fn commit(mut self) -> ChangeHash {
        self.inner.take().unwrap().commit(self.doc, None, None)
    }

    /// Commit the operations in this transaction with some options.
    ///
    /// ```
    /// # use automerge::transaction::CommitOptions;
    /// # use automerge::transaction::Transactable;
    /// # use automerge::ROOT;
    /// # use automerge::Automerge;
    /// # use automerge::ObjType;
    /// # use std::time::SystemTime;
    /// let mut doc = Automerge::new();
    /// let mut tx = doc.transaction();
    /// tx.put_object(ROOT, "todos", ObjType::List).unwrap();
    /// let now = SystemTime::now().duration_since(SystemTime::UNIX_EPOCH).unwrap().as_secs() as
    /// i64;
    /// tx.commit_with(CommitOptions::default().with_message("Create todos list").with_time(now));
    /// ```
    pub fn commit_with(mut self, options: CommitOptions) -> ChangeHash {
        self.inner
            .take()
            .unwrap()
            .commit(self.doc, options.message, options.time)
    }

    /// Undo the operations added in this transaction, returning the number of cancelled
    /// operations.
    pub fn rollback(mut self) -> usize {
        self.inner.take().unwrap().rollback(self.doc)
    }
}

impl<'a> Transactable for Transaction<'a> {
    /// Get the number of pending operations in this transaction.
    fn pending_ops(&self) -> usize {
        self.inner.as_ref().unwrap().pending_ops()
    }

    /// Set the value of property `P` to value `V` in object `obj`.
    ///
    /// # Returns
    ///
    /// The opid of the operation which was created, or None if this operation doesn't change the
    /// document
    ///
    /// # Errors
    ///
    /// This will return an error if
    /// - The object does not exist
    /// - The key is the wrong type for the object
    /// - The key does not exist in the object
    fn put<O: AsRef<ExId>, P: Into<Prop>, V: Into<ScalarValue>>(
        &mut self,
        obj: O,
        prop: P,
        value: V,
    ) -> Result<(), AutomergeError> {
        self.inner
            .as_mut()
            .unwrap()
            .put(self.doc, obj.as_ref(), prop, value)
    }

    fn put_object<O: AsRef<ExId>, P: Into<Prop>>(
        &mut self,
        obj: O,
        prop: P,
        value: ObjType,
    ) -> Result<ExId, AutomergeError> {
        self.inner
            .as_mut()
            .unwrap()
            .put_object(self.doc, obj.as_ref(), prop, value)
    }

    fn insert<O: AsRef<ExId>, V: Into<ScalarValue>>(
        &mut self,
        obj: O,
        index: usize,
        value: V,
    ) -> Result<(), AutomergeError> {
        self.inner
            .as_mut()
            .unwrap()
            .insert(self.doc, obj.as_ref(), index, value)
    }

    #[allow(clippy::too_many_arguments)]
    fn mark<O: AsRef<ExId>>(
        &mut self,
        obj: O,
        start: usize,
        expand_start: bool,
        end: usize,
        expand_end: bool,
        mark: &str,
        value: ScalarValue,
    ) -> Result<(), AutomergeError> {
        self.inner.as_mut().unwrap().mark(
            self.doc,
            obj,
            start,
            expand_start,
            end,
            expand_end,
            mark,
            value,
        )
    }

    fn unmark<O: AsRef<ExId>>(&mut self, obj: O, mark: O) -> Result<(), AutomergeError> {
        self.inner.as_mut().unwrap().unmark(self.doc, obj, mark)
    }

    fn insert_object(
        &mut self,
        obj: &ExId,
        index: usize,
        value: ObjType,
    ) -> Result<ExId, AutomergeError> {
        self.inner
            .as_mut()
            .unwrap()
            .insert_object(self.doc, obj, index, value)
    }

    fn increment<O: AsRef<ExId>, P: Into<Prop>>(
        &mut self,
        obj: O,
        prop: P,
        value: i64,
    ) -> Result<(), AutomergeError> {
        self.inner
            .as_mut()
            .unwrap()
            .increment(self.doc, obj.as_ref(), prop, value)
    }

    fn delete<O: AsRef<ExId>, P: Into<Prop>>(
        &mut self,
        obj: O,
        prop: P,
    ) -> Result<(), AutomergeError> {
        self.inner
            .as_mut()
            .unwrap()
            .delete(self.doc, obj.as_ref(), prop)
    }

    /// Splice new elements into the given sequence. Returns a vector of the OpIds used to insert
    /// the new elements
    fn splice<O: AsRef<ExId>, V: IntoIterator<Item = ScalarValue>>(
        &mut self,
        obj: O,
        pos: usize,
        del: usize,
        vals: V,
    ) -> Result<(), AutomergeError> {
        self.inner
            .as_mut()
            .unwrap()
            .splice(self.doc, obj.as_ref(), pos, del, vals)
    }

    fn keys<O: AsRef<ExId>>(&self, obj: O) -> Keys {
        self.doc.keys(obj)
    }

    fn keys_at<O: AsRef<ExId>>(&self, obj: O, heads: &[ChangeHash]) -> KeysAt {
        self.doc.keys_at(obj, heads)
    }

    fn range<O: AsRef<ExId>, R: RangeBounds<Prop>>(&self, obj: O, range: R) -> Range<R> {
        self.doc.range(obj, range)
    }

    fn range_at<O: AsRef<ExId>, R: RangeBounds<Prop>>(
        &self,
        obj: O,
        range: R,
        heads: &[ChangeHash],
    ) -> RangeAt<R> {
        self.doc.range_at(obj, range, heads)
    }

    fn values<O: AsRef<ExId>>(&self, obj: O) -> Values {
        self.doc.values(obj)
    }

    fn values_at<O: AsRef<ExId>>(&self, obj: O, heads: &[ChangeHash]) -> ValuesAt {
        self.doc.values_at(obj, heads)
    }

    fn length<O: AsRef<ExId>>(&self, obj: O) -> usize {
        self.doc.length(obj)
    }

    fn length_at<O: AsRef<ExId>>(&self, obj: O, heads: &[ChangeHash]) -> usize {
        self.doc.length_at(obj, heads)
    }

    fn object_type<O: AsRef<ExId>>(&self, obj: O) -> Option<ObjType> {
        self.doc.object_type(obj)
    }

    fn text<O: AsRef<ExId>>(&self, obj: O) -> Result<String, AutomergeError> {
        self.doc.text(obj)
    }

    fn text_at<O: AsRef<ExId>>(
        &self,
        obj: O,
        heads: &[ChangeHash],
    ) -> Result<String, AutomergeError> {
        self.doc.text_at(obj, heads)
    }

<<<<<<< HEAD
    fn list<O: AsRef<ExId>>(&self, obj: O) -> Result<Vec<(Value, ExId)>, AutomergeError> {
        self.doc.list(obj)
    }

    fn list_at<O: AsRef<ExId>>(
        &self,
        obj: O,
        heads: &[ChangeHash],
    ) -> Result<Vec<(Value, ExId)>, AutomergeError> {
        self.doc.list_at(obj, heads)
    }

    fn spans<O: AsRef<ExId>>(&self, obj: O) -> Result<Vec<query::Span>, AutomergeError> {
        self.doc.spans(obj)
    }

    fn raw_spans<O: AsRef<ExId>>(&self, obj: O) -> Result<Vec<query::SpanInfo>, AutomergeError> {
        self.doc.raw_spans(obj)
    }

    fn attribute<O: AsRef<ExId>>(
        &self,
        obj: O,
        baseline: &[ChangeHash],
        change_sets: &[Vec<ChangeHash>],
    ) -> Result<Vec<query::ChangeSet>, AutomergeError> {
        self.doc.attribute(obj, baseline, change_sets)
    }

    fn attribute2<O: AsRef<ExId>>(
        &self,
        obj: O,
        baseline: &[ChangeHash],
        change_sets: &[Vec<ChangeHash>],
    ) -> Result<Vec<query::ChangeSet2>, AutomergeError> {
        self.doc.attribute2(obj, baseline, change_sets)
    }

    fn value<O: AsRef<ExId>, P: Into<Prop>>(
=======
    fn get<O: AsRef<ExId>, P: Into<Prop>>(
>>>>>>> d1407480
        &self,
        obj: O,
        prop: P,
    ) -> Result<Option<(Value, ExId)>, AutomergeError> {
        self.doc.get(obj, prop)
    }

    fn get_at<O: AsRef<ExId>, P: Into<Prop>>(
        &self,
        obj: O,
        prop: P,
        heads: &[ChangeHash],
    ) -> Result<Option<(Value, ExId)>, AutomergeError> {
        self.doc.get_at(obj, prop, heads)
    }

    fn get_all<O: AsRef<ExId>, P: Into<Prop>>(
        &self,
        obj: O,
        prop: P,
    ) -> Result<Vec<(Value, ExId)>, AutomergeError> {
        self.doc.get_all(obj, prop)
    }

    fn get_all_at<O: AsRef<ExId>, P: Into<Prop>>(
        &self,
        obj: O,
        prop: P,
        heads: &[ChangeHash],
    ) -> Result<Vec<(Value, ExId)>, AutomergeError> {
        self.doc.get_all_at(obj, prop, heads)
    }

    fn parent_object<O: AsRef<ExId>>(&self, obj: O) -> Option<(ExId, Prop)> {
        self.doc.parent_object(obj)
    }

    fn path_to_object<O: AsRef<ExId>>(&self, obj: O) -> Vec<(ExId, Prop)> {
        self.doc.path_to_object(obj)
    }
}

// If a transaction is not commited or rolled back manually then it can leave the document in an
// intermediate state.
// This defaults to rolling back the transaction to be compatible with `?` error returning before
// reaching a call to `commit`.
impl<'a> Drop for Transaction<'a> {
    fn drop(&mut self) {
        if let Some(txn) = self.inner.take() {
            txn.rollback(self.doc);
        }
    }
}<|MERGE_RESOLUTION|>--- conflicted
+++ resolved
@@ -1,16 +1,11 @@
 use std::ops::RangeBounds;
 
 use crate::exid::ExId;
-<<<<<<< HEAD
-use crate::AutomergeError;
-use crate::{query, Automerge, ChangeHash, Keys, KeysAt, ObjType, Prop, ScalarValue, Value};
-=======
 use crate::{
-    Automerge, ChangeHash, KeysAt, ObjType, Prop, Range, RangeAt, ScalarValue, Value, Values,
-    ValuesAt,
+    query, Automerge, ChangeHash, KeysAt, ObjType, Prop, Range, RangeAt, ScalarValue, Value,
+    Values, ValuesAt,
 };
 use crate::{AutomergeError, Keys};
->>>>>>> d1407480
 
 use super::{CommitOptions, Transactable, TransactionInner};
 
@@ -261,7 +256,6 @@
         self.doc.text_at(obj, heads)
     }
 
-<<<<<<< HEAD
     fn list<O: AsRef<ExId>>(&self, obj: O) -> Result<Vec<(Value, ExId)>, AutomergeError> {
         self.doc.list(obj)
     }
@@ -300,10 +294,7 @@
         self.doc.attribute2(obj, baseline, change_sets)
     }
 
-    fn value<O: AsRef<ExId>, P: Into<Prop>>(
-=======
     fn get<O: AsRef<ExId>, P: Into<Prop>>(
->>>>>>> d1407480
         &self,
         obj: O,
         prop: P,
